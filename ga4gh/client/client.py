--- conflicted
+++ resolved
@@ -32,14 +32,6 @@
             self._serialization = "application/protobuf"
 
     def _deserialize_response(
-<<<<<<< HEAD
-            self, response_string, protocol_response_class):
-        self._protocol_bytes_received += len(response_string)
-        self._logger.debug("response:{}".format(response_string))
-        if not response_string:
-            raise exceptions.EmptyResponseException()
-        return protocol.deserialize(response_string, self._serialization,
-=======
             self, response_string, protocol_response_class,
             content_type):
         self._protocol_bytes_received += len(response_string)
@@ -48,7 +40,6 @@
             raise exceptions.EmptyResponseException()
         return protocol.deserialize(response_string,
                                     content_type,
->>>>>>> 8c80f277
                                     protocol_response_class)
 
     def _run_http_post_request(
@@ -918,13 +909,9 @@
 
     def __init__(
             self, url_prefix, logLevel=logging.WARNING,
-<<<<<<< HEAD
-            serialization="application/protobuf",
-=======
             serialization="application/protobuf; q=1.0," +
                           "application/x-protobuf; q=1.0," +
                           "application/json; q=0.1",
->>>>>>> 8c80f277
             authentication_key=None,
             id_token=None):
         super(HttpClient, self).__init__(logLevel, serialization)
@@ -1129,23 +1116,4 @@
 
     def _run_http_post_request(
             self, protocol_request, path, protocol_response_class):
-<<<<<<< HEAD
-        raise NotImplemented()
-=======
-        if path == "announce":
-            response_string = self._backend.runAddAnnouncement(
-                protocol.toJson(protocol_request), self._serialization)
-            return self._deserialize_response(
-                response_string,
-                protocol_response_class,
-                self._serialization)
-        elif path == "peers/list":
-            response_string = self._backend.runListPeers(
-                protocol.toJson(protocol_request), self._serialization)
-            return self._deserialize_response(
-                response_string,
-                protocol_response_class,
-                self._serialization)
-        else:
-            raise NotImplemented()
->>>>>>> 8c80f277
+        raise NotImplemented()