# This file lists requirements needed to run the executables shipped
# by ga4gh/ga4gh-client.
#
# These requirements are read directly into setup.py, so specify them
# in the order that they should be in in setup.py
<<<<<<< HEAD
ga4gh_common==0.0.7
ga4gh_schemas
=======
ga4gh-common==0.0.7
ga4gh-schemas
>>>>>>> 8c80f277
requests
protobuf==3.2.0<|MERGE_RESOLUTION|>--- conflicted
+++ resolved
@@ -3,12 +3,7 @@
 #
 # These requirements are read directly into setup.py, so specify them
 # in the order that they should be in in setup.py
-<<<<<<< HEAD
 ga4gh_common==0.0.7
 ga4gh_schemas
-=======
-ga4gh-common==0.0.7
-ga4gh-schemas
->>>>>>> 8c80f277
 requests
 protobuf==3.2.0